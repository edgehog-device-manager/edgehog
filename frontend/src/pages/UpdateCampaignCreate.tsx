/*
  This file is part of Edgehog.

  Copyright 2023-2025 SECO Mind Srl

  Licensed under the Apache License, Version 2.0 (the "License");
  you may not use this file except in compliance with the License.
  You may obtain a copy of the License at

    http://www.apache.org/licenses/LICENSE-2.0

  Unless required by applicable law or agreed to in writing, software
  distributed under the License is distributed on an "AS IS" BASIS,
  WITHOUT WARRANTIES OR CONDITIONS OF ANY KIND, either express or implied.
  See the License for the specific language governing permissions and
  limitations under the License.

  SPDX-License-Identifier: Apache-2.0
*/

import { Suspense, useCallback, useEffect, useState } from "react";
import type { ReactNode } from "react";
import { FormattedMessage } from "react-intl";
import { ErrorBoundary } from "react-error-boundary";
import {
  graphql,
  useMutation,
  usePreloadedQuery,
  useQueryLoader,
} from "react-relay/hooks";
import type { PreloadedQuery } from "react-relay/hooks";

import type {
  UpdateCampaignCreate_getOptions_Query,
  UpdateCampaignCreate_getOptions_Query$data,
} from "api/__generated__/UpdateCampaignCreate_getOptions_Query.graphql";
import type { UpdateCampaignCreate_createUpdateCampaign_Mutation } from "api/__generated__/UpdateCampaignCreate_createUpdateCampaign_Mutation.graphql";

import Alert from "components/Alert";
import Button from "components/Button";
import Center from "components/Center";
import Page from "components/Page";
import Result from "components/Result";
import Spinner from "components/Spinner";
import CreateUpdateCampaignForm from "forms/CreateUpdateCampaign";
import type { UpdateCampaignData } from "forms/CreateUpdateCampaign";
import { Link, Route, useNavigate } from "Navigation";

const GET_CREATE_UPDATE_CAMPAIGN_OPTIONS_QUERY = graphql`
  query UpdateCampaignCreate_getOptions_Query {
    baseImageCollections {
      __typename
      count
    }
    channels {
      __typename
      count
    }
    ...CreateUpdateCampaign_OptionsFragment
  }
`;

const CREATE_UPDATE_CAMPAIGN_MUTATION = graphql`
  mutation UpdateCampaignCreate_createUpdateCampaign_Mutation(
    $input: CreateUpdateCampaignInput!
  ) {
    createUpdateCampaign(input: $input) {
      result {
        id
      }
    }
  }
`;

type UpdateCampaignProps = {
  updateCampaignOptions: UpdateCampaignCreate_getOptions_Query$data;
};

const UpdateCampaign = ({ updateCampaignOptions }: UpdateCampaignProps) => {
  const navigate = useNavigate();
  const [errorFeedback, setErrorFeedback] = useState<ReactNode>(null);

  const [createUpdateCampaign, isCreatingUpdateCampaign] =
    useMutation<UpdateCampaignCreate_createUpdateCampaign_Mutation>(
      CREATE_UPDATE_CAMPAIGN_MUTATION,
    );

  const handleCreateUpdateCampaign = useCallback(
    (updateCampaign: UpdateCampaignData) => {
      createUpdateCampaign({
        variables: { input: updateCampaign },
        onCompleted(data, errors) {
          if (data.createUpdateCampaign?.result) {
            const updateCampaignId = data.createUpdateCampaign.result.id;
            navigate({
              route: Route.updateCampaignsEdit,
              params: { updateCampaignId },
            });
          }
          if (errors) {
            const errorFeedback = errors
              .map(({ fields, message }) =>
                fields.length ? `${fields.join(" ")} ${message}` : message,
              )
              .join(". \n");
            return setErrorFeedback(errorFeedback);
          }
        },
        onError() {
          setErrorFeedback(
            <FormattedMessage
              id="pages.UpdateCampaignCreate.creationErrorFeedback"
              defaultMessage="Could not create the Update Campaign, please try again."
            />,
          );
        },
        updater(store, data) {
          if (!data?.createUpdateCampaign?.result) {
            return;
          }

          const updateCampaign = store
            .getRootField("createUpdateCampaign")
            .getLinkedRecord("result");
          const root = store.getRoot();

          const updateCampaigns = root.getLinkedRecords("updateCampaigns");
          if (updateCampaigns) {
            root.setLinkedRecords(
              [...updateCampaigns, updateCampaign],
              "updateCampaigns",
            );
          }
        },
      });
    },
    [createUpdateCampaign, navigate],
  );

  return (
    <>
      <Alert
        show={!!errorFeedback}
        variant="danger"
        onClose={() => setErrorFeedback(null)}
        dismissible
      >
        {errorFeedback}
      </Alert>
      <CreateUpdateCampaignForm
        updateCampaignOptionsRef={updateCampaignOptions}
        onSubmit={handleCreateUpdateCampaign}
        isLoading={isCreatingUpdateCampaign}
      />
    </>
  );
};

const NoBaseImageCollections = () => (
  <Result.EmptyList
    title={
      <FormattedMessage
        id="pages.UpdateCampaignCreate.noBaseImageCollection.title"
        defaultMessage="You haven't created any Base Image Collection yet"
      />
    }
  >
    <p>
      <FormattedMessage
        id="pages.UpdateCampaignCreate.noBaseImageCollection.message"
        defaultMessage="You need at least one Base Image Collection with Base Image to create an Update Campaign"
      />
    </p>
    <Button as={Link} route={Route.baseImageCollectionsNew}>
      <FormattedMessage
        id="pages.UpdateCampaignCreate.noBaseImageCollection.createButton"
        defaultMessage="Create Base Image Collection"
      />
    </Button>
  </Result.EmptyList>
);

const NoChannels = () => (
  <Result.EmptyList
    title={
      <FormattedMessage
        id="pages.UpdateCampaignCreate.noChannel.title"
        defaultMessage="You haven't created any Channel yet"
      />
    }
  >
    <p>
      <FormattedMessage
        id="pages.UpdateCampaignCreate.noChannel.message"
        defaultMessage="You need at least one Channel to create an Update Campaign"
      />
    </p>
    <Button as={Link} route={Route.channelsNew}>
      <FormattedMessage
        id="pages.UpdateCampaignCreate.noChannel.createButton"
        defaultMessage="Create Channel"
      />
    </Button>
  </Result.EmptyList>
);

type UpdateCampaignWrapperProps = {
  getCreateUpdateCampaignOptionsQuery: PreloadedQuery<UpdateCampaignCreate_getOptions_Query>;
};

const UpdateCampaignWrapper = ({
  getCreateUpdateCampaignOptionsQuery,
}: UpdateCampaignWrapperProps) => {
  const updateCampaignOptions = usePreloadedQuery(
    GET_CREATE_UPDATE_CAMPAIGN_OPTIONS_QUERY,
    getCreateUpdateCampaignOptionsQuery,
  );
  const { baseImageCollections, channels } = updateCampaignOptions;

  if (baseImageCollections?.count === 0) {
    return <NoBaseImageCollections />;
  }
<<<<<<< HEAD
  if (updateChannels?.count === 0) {
    return <NoUpdateChannels />;
=======
  if (channels?.count === 0) {
    return <NoChannels />;
>>>>>>> 3017e4fa
  }

  return <UpdateCampaign updateCampaignOptions={updateCampaignOptions} />;
};

const UpdateCampaignCreatePage = () => {
  const [getCreateUpdateCampaignOptionsQuery, getCreateUpdateCampaignOptions] =
    useQueryLoader<UpdateCampaignCreate_getOptions_Query>(
      GET_CREATE_UPDATE_CAMPAIGN_OPTIONS_QUERY,
    );

  const fetchCreateUpdateCampaignOptions = useCallback(
    () => getCreateUpdateCampaignOptions({}, { fetchPolicy: "network-only" }),
    [getCreateUpdateCampaignOptions],
  );

  useEffect(fetchCreateUpdateCampaignOptions, [
    fetchCreateUpdateCampaignOptions,
  ]);

  return (
    <Suspense
      fallback={
        <Center data-testid="page-loading">
          <Spinner />
        </Center>
      }
    >
      <ErrorBoundary
        FallbackComponent={(props) => (
          <Center data-testid="page-error">
            <Page.LoadingError onRetry={props.resetErrorBoundary} />
          </Center>
        )}
        onReset={fetchCreateUpdateCampaignOptions}
      >
        {getCreateUpdateCampaignOptionsQuery && (
          <Page>
            <Page.Header
              title={
                <FormattedMessage
                  id="pages.UpdateCampaignCreate.title"
                  defaultMessage="Create Update Campaign"
                />
              }
            />
            <Page.Main>
              <UpdateCampaignWrapper
                getCreateUpdateCampaignOptionsQuery={
                  getCreateUpdateCampaignOptionsQuery
                }
              />
            </Page.Main>
          </Page>
        )}
      </ErrorBoundary>
    </Suspense>
  );
};

export default UpdateCampaignCreatePage;<|MERGE_RESOLUTION|>--- conflicted
+++ resolved
@@ -220,13 +220,8 @@
   if (baseImageCollections?.count === 0) {
     return <NoBaseImageCollections />;
   }
-<<<<<<< HEAD
-  if (updateChannels?.count === 0) {
-    return <NoUpdateChannels />;
-=======
   if (channels?.count === 0) {
     return <NoChannels />;
->>>>>>> 3017e4fa
   }
 
   return <UpdateCampaign updateCampaignOptions={updateCampaignOptions} />;
