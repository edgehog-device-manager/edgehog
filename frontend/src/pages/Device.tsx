/*
  This file is part of Edgehog.

  Copyright 2021-2025 SECO Mind Srl

  Licensed under the Apache License, Version 2.0 (the "License");
  you may not use this file except in compliance with the License.
  You may obtain a copy of the License at

    http://www.apache.org/licenses/LICENSE-2.0

  Unless required by applicable law or agreed to in writing, software
  distributed under the License is distributed on an "AS IS" BASIS,
  WITHOUT WARRANTIES OR CONDITIONS OF ANY KIND, either express or implied.
  See the License for the specific language governing permissions and
  limitations under the License.

  SPDX-License-Identifier: Apache-2.0
*/

import React, {
  Suspense,
  useCallback,
  useEffect,
  useState,
  useMemo,
  useRef,
} from "react";
import { useParams } from "react-router-dom";
import { ErrorBoundary } from "react-error-boundary";
import {
  graphql,
  useFragment,
  usePreloadedQuery,
  useQueryLoader,
  useMutation,
  fetchQuery,
  useRelayEnvironment,
<<<<<<< HEAD
  useRefetchableFragment,
=======
  usePaginationFragment,
>>>>>>> 946571b1
} from "react-relay/hooks";
import type { PreloadedQuery } from "react-relay/hooks";
import type { PayloadError, Subscription } from "relay-runtime";
import { FormattedDate, FormattedMessage, useIntl } from "react-intl";
import dayjs from "dayjs";
import _ from "lodash";

import type { Device_PaginationQuery } from "api/__generated__/Device_PaginationQuery.graphql";
import type { Device_batteryStatus$key } from "api/__generated__/Device_batteryStatus.graphql";
import type { Device_hardwareInfo$key } from "api/__generated__/Device_hardwareInfo.graphql";
import type { Device_location$key } from "api/__generated__/Device_location.graphql";
import type { Device_baseImage$key } from "api/__generated__/Device_baseImage.graphql";
import type { Device_osInfo$key } from "api/__generated__/Device_osInfo.graphql";
import type { Device_runtimeInfo$key } from "api/__generated__/Device_runtimeInfo.graphql";
import type { Device_storageUsage$key } from "api/__generated__/Device_storageUsage.graphql";
import type { Device_systemStatus$key } from "api/__generated__/Device_systemStatus.graphql";
import type { Device_wifiScanResults$key } from "api/__generated__/Device_wifiScanResults.graphql";
import type { Device_networkInterfaces$key } from "api/__generated__/Device_networkInterfaces.graphql";
import type { Device_otaOperations$key } from "api/__generated__/Device_otaOperations.graphql";
import type { Device_cellularConnection$key } from "api/__generated__/Device_cellularConnection.graphql";
import type { Device_deployedApplications$key } from "api/__generated__/Device_deployedApplications.graphql";
import type { Device_deployedApplications_RefetchQuery } from "api/__generated__/Device_deployedApplications_RefetchQuery.graphql";
import type { Device_connectionStatus$key } from "api/__generated__/Device_connectionStatus.graphql";
import type { Device_getDevice_Query } from "api/__generated__/Device_getDevice_Query.graphql";
import type { Device_createManualOtaOperation_Mutation } from "api/__generated__/Device_createManualOtaOperation_Mutation.graphql";
import type { Device_updateDevice_Mutation } from "api/__generated__/Device_updateDevice_Mutation.graphql";
import type { Device_addDeviceTags_Mutation } from "api/__generated__/Device_addDeviceTags_Mutation.graphql";
import type { Device_removeDeviceTags_Mutation } from "api/__generated__/Device_removeDeviceTags_Mutation.graphql";
import type { Device_requestForwarderSession_Mutation } from "api/__generated__/Device_requestForwarderSession_Mutation.graphql";
import type { Device_getForwarderSession_Query } from "api/__generated__/Device_getForwarderSession_Query.graphql";
import type { Device_getExistingDeviceTags_Query } from "api/__generated__/Device_getExistingDeviceTags_Query.graphql";
import { Link, Route } from "Navigation";
import AddAvailableApplications from "components/AddAvailableApplications";
import Alert from "components/Alert";
import Button from "components/Button";
import CellularConnectionTabs from "components/CellularConnectionTabs";
import Center from "components/Center";
import ConnectionStatus from "components/ConnectionStatus";
import Col from "components/Col";
import DeployedApplicationsTable from "components/DeployedApplicationsTable";
import Figure from "components/Figure";
import Form from "components/Form";
import LastSeen from "components/LastSeen";
import LedBehaviorDropdown from "components/LedBehaviorDropdown";
import Map from "components/Map";
import OperationTable from "components/OperationTable";
import Page from "components/Page";
import Result from "components/Result";
import Row from "components/Row";
import Spinner from "components/Spinner";
import Stack from "components/Stack";
import StorageTable from "components/StorageTable";
import Tabs, { Tab } from "components/Tabs";
import WiFiScanResultsTable from "components/WiFiScanResultsTable";
import BatteryTable from "components/BatteryTable";
import NetworkInterfacesTable from "components/NetworkInterfacesTable";
import BaseImageForm from "forms/BaseImageForm";
import MultiSelect from "components/MultiSelect";

const DEVICE_HARDWARE_INFO_FRAGMENT = graphql`
  fragment Device_hardwareInfo on Device {
    capabilities
    hardwareInfo {
      cpuArchitecture
      cpuModel
      cpuModelName
      cpuVendor
      memoryTotalBytes
    }
  }
`;

const DEVICE_BASE_IMAGE_FRAGMENT = graphql`
  fragment Device_baseImage on Device {
    capabilities
    baseImage {
      name
      version
      buildId
      fingerprint
    }
  }
`;

const DEVICE_OS_INFO_FRAGMENT = graphql`
  fragment Device_osInfo on Device {
    capabilities
    osInfo {
      name
      version
    }
  }
`;

const DEVICE_LOCATION_FRAGMENT = graphql`
  fragment Device_location on Device {
    capabilities
    position {
      latitude
      longitude
      timestamp
    }
    location {
      formattedAddress
    }
  }
`;

const DEVICE_STORAGE_USAGE_FRAGMENT = graphql`
  fragment Device_storageUsage on Device {
    capabilities
    ...StorageTable_storageUsage
  }
`;

const DEVICE_SYSTEM_STATUS_FRAGMENT = graphql`
  fragment Device_systemStatus on Device {
    capabilities
    systemStatus {
      memoryFreeBytes
      taskCount
      uptimeMilliseconds
      timestamp
    }
  }
`;

const DEVICE_WIFI_SCAN_RESULTS_FRAGMENT = graphql`
  fragment Device_wifiScanResults on Device {
    capabilities
    ...WiFiScanResultsTable_wifiScanResults
  }
`;

const DEVICE_BATTERY_STATUS_FRAGMENT = graphql`
  fragment Device_batteryStatus on Device {
    capabilities
    ...BatteryTable_batteryStatus
  }
`;

const DEVICE_OTA_OPERATIONS_FRAGMENT = graphql`
  fragment Device_otaOperations on Device
  @refetchable(queryName: "Device_PaginationQuery") {
    id
    capabilities
    otaOperations(first: $first, after: $after)
      @connection(key: "Device_otaOperations") {
      edges {
        node {
          id
          baseImageUrl
          status
          createdAt
        }
      }
    }
    ...OperationTable_otaOperations
  }
`;

const DEVICE_RUNTIME_INFO_FRAGMENT = graphql`
  fragment Device_runtimeInfo on Device {
    capabilities
    runtimeInfo {
      name
      version
      environment
      url
    }
  }
`;

const DEVICE_CELLULAR_CONNECTION_FRAGMENT = graphql`
  fragment Device_cellularConnection on Device {
    capabilities
    ...CellularConnectionTabs_cellularConnection
  }
`;

const DEVICE_NETWORK_INTERFACES__FRAGMENT = graphql`
  fragment Device_networkInterfaces on Device {
    capabilities
    ...NetworkInterfacesTable_networkInterfaces
  }
`;

const DEVICE_CONNECTION_STATUS_FRAGMENT = graphql`
  fragment Device_connectionStatus on Device {
    online
    lastConnection
    lastDisconnection
  }
`;

const GET_DEVICE_QUERY = graphql`
  query Device_getDevice_Query($id: ID!, $first: Int, $after: String) {
    forwarderConfig {
      __typename
    }
    device(id: $id) {
      id
      deviceId
      name
      online
      capabilities
      systemModel {
        name
        pictureUrl
        hardwareType {
          name
        }
      }
      tags {
        edges {
          node {
            id
            name
          }
        }
      }
      deviceGroups {
        id
        name
      }
      ...Device_hardwareInfo
      ...Device_baseImage
      ...Device_osInfo
      ...Device_runtimeInfo
      ...Device_location
      ...Device_storageUsage
      ...Device_systemStatus
      ...Device_wifiScanResults
      ...Device_batteryStatus
      ...Device_otaOperations
      ...Device_cellularConnection
      ...Device_networkInterfaces
      ...Device_connectionStatus
    }
    ...Device_deployedApplications
  }
`;

// TODO: the fragment is defined on the RootQueryType so it can specify
// which query to run, otherwise Relay would automatically use the `node`
// query when refetching the fragment. However, the backend doesn't currently
// support loading relationships (the device's deployments) through the `node`
// query.
// See also: https://github.com/ash-project/ash_graphql/issues/99
const DEVICE_DEPLOYED_APPLICATIONS_FRAGMENT = graphql`
  fragment Device_deployedApplications on RootQueryType
  @refetchable(queryName: "Device_deployedApplications_RefetchQuery") {
    device(id: $id) {
      id
      online
      systemModel {
        name
      }
      ...DeployedApplicationsTable_deployedApplications
    }
  }
`;

const GET_DEVICE_OTA_OPERATIONS_QUERY = graphql`
  query Device_getDeviceOtaOperations_Query(
    $id: ID!
    $first: Int
    $after: String
  ) {
    device(id: $id) {
      id
      online
      lastConnection
      lastDisconnection
      ...Device_otaOperations
    }
  }
`;

const DEVICE_CREATE_MANUAL_OTA_OPERATION_MUTATION = graphql`
  mutation Device_createManualOtaOperation_Mutation(
    $input: CreateManualOtaOperationInput!
  ) {
    createManualOtaOperation(input: $input) {
      result {
        id
        baseImageUrl
        createdAt
        status
        statusCode
        updatedAt
      }
    }
  }
`;

const UPDATE_DEVICE_MUTATION = graphql`
  mutation Device_updateDevice_Mutation(
    $deviceId: ID!
    $input: UpdateDeviceInput!
  ) {
    updateDevice(id: $deviceId, input: $input) {
      result {
        id
        name
      }
    }
  }
`;

const ADD_DEVICE_TAGS_MUTATION = graphql`
  mutation Device_addDeviceTags_Mutation(
    $deviceId: ID!
    $input: AddDeviceTagsInput!
  ) {
    addDeviceTags(id: $deviceId, input: $input) {
      result {
        id
        tags {
          edges {
            node {
              id
              name
            }
          }
        }
        deviceGroups {
          id
          name
        }
      }
    }
  }
`;

const REMOVE_DEVICE_TAGS_MUTATION = graphql`
  mutation Device_removeDeviceTags_Mutation(
    $deviceId: ID!
    $input: RemoveDeviceTagsInput!
  ) {
    removeDeviceTags(id: $deviceId, input: $input) {
      result {
        id
        tags {
          edges {
            node {
              id
              name
            }
          }
        }
        deviceGroups {
          id
          name
        }
      }
    }
  }
`;

const GET_TAGS_QUERY = graphql`
  query Device_getExistingDeviceTags_Query {
    existingDeviceTags {
      edges {
        node {
          name
        }
      }
    }
  }
`;

const REQUEST_FORWARDER_SESSION_MUTATION = graphql`
  mutation Device_requestForwarderSession_Mutation(
    $input: RequestForwarderSessionInput!
  ) {
    requestForwarderSession(input: $input)
  }
`;

const GET_FORWARDER_SESSION_QUERY = graphql`
  query Device_getForwarderSession_Query(
    $deviceId: ID!
    $sessionToken: String!
  ) {
    forwarderSession(deviceId: $deviceId, token: $sessionToken) {
      status
      secure
      forwarderHostname
      forwarderPort
    }
  }
`;

const TTYD_PORT = 7681;

const FormRow: (params: {
  id: string;
  label: JSX.Element;
  children: JSX.Element;
}) => JSX.Element = ({ id, label, children }) => (
  <Form.Group as={Row} controlId={id}>
    <Form.Label column sm={4}>
      {label}
    </Form.Label>
    <Col sm={8}>{children}</Col>
  </Form.Group>
);

const FormValue = (params: { children: React.ReactNode }) => {
  return <div className="h-100 py-2">{params.children}</div>;
};

const formatBytes = (bytes: number, decimals = 2) => {
  if (bytes === 0) return "0 B";

  const k = 1024;
  const dm = decimals < 0 ? 0 : decimals;
  const sizes = ["B", "KiB", "MiB", "GiB", "TiB", "PiB", "EiB", "ZiB", "YiB"];

  const i = Math.floor(Math.log(bytes) / Math.log(k));

  return parseFloat((bytes / Math.pow(k, i)).toFixed(dm)) + " " + sizes[i];
};

interface DeviceHardwareInfoTabProps {
  deviceRef: Device_hardwareInfo$key;
}

const DeviceHardwareInfoTab = ({ deviceRef }: DeviceHardwareInfoTabProps) => {
  const intl = useIntl();
  const { hardwareInfo, capabilities } = useFragment(
    DEVICE_HARDWARE_INFO_FRAGMENT,
    deviceRef,
  );
  if (!hardwareInfo || !capabilities.includes("HARDWARE_INFO")) {
    return null;
  }
  return (
    <Tab
      eventKey="device-hardware-info-tab"
      title={intl.formatMessage({
        id: "pages.Device.hardwareInfoTab",
        defaultMessage: "Hardware Info",
      })}
    >
      <div className="mt-3">
        <Stack gap={3}>
          {hardwareInfo.cpuArchitecture != null && (
            <FormRow
              id="device-hardware-info-cpu-architecture"
              label={
                <FormattedMessage
                  id="Device.hardwareInfo.cpuArchitecture"
                  defaultMessage="CPU architecture"
                />
              }
            >
              <Form.Control
                type="text"
                value={hardwareInfo.cpuArchitecture}
                readOnly
              />
            </FormRow>
          )}
          {hardwareInfo.cpuModel != null && (
            <FormRow
              id="device-hardware-info-cpu-model"
              label={
                <FormattedMessage
                  id="Device.hardwareInfo.cpuModel"
                  defaultMessage="CPU model code"
                />
              }
            >
              <Form.Control
                type="text"
                value={hardwareInfo.cpuModel}
                readOnly
              />
            </FormRow>
          )}
          {hardwareInfo.cpuModelName != null && (
            <FormRow
              id="device-hardware-info-cpu-model-name"
              label={
                <FormattedMessage
                  id="Device.hardwareInfo.cpuModelName"
                  defaultMessage="CPU model name"
                />
              }
            >
              <Form.Control
                type="text"
                value={hardwareInfo.cpuModelName}
                readOnly
              />
            </FormRow>
          )}
          {hardwareInfo.cpuVendor != null && (
            <FormRow
              id="device-hardware-info-cpu-vendor"
              label={
                <FormattedMessage
                  id="Device.hardwareInfo.cpuVendor"
                  defaultMessage="CPU vendor"
                />
              }
            >
              <Form.Control
                type="text"
                value={hardwareInfo.cpuVendor}
                readOnly
              />
            </FormRow>
          )}
          {hardwareInfo.memoryTotalBytes != null && (
            <FormRow
              id="device-hardware-info-memory-total-bytes"
              label={
                <FormattedMessage
                  id="Device.hardwareInfo.memoryTotalBytes"
                  defaultMessage="Total memory"
                />
              }
            >
              <Form.Control
                type="text"
                value={formatBytes(hardwareInfo.memoryTotalBytes)}
                readOnly
              />
            </FormRow>
          )}
        </Stack>
      </div>
    </Tab>
  );
};

interface ApplicationsTabProps {
  deviceRef: Device_deployedApplications$key;
}

const ApplicationsTab = ({ deviceRef }: ApplicationsTabProps) => {
  const [errorFeedback, setErrorFeedback] = useState<React.ReactNode>(null);
  const intl = useIntl();

  const [{ device }, refetch] = useRefetchableFragment<
    Device_deployedApplications_RefetchQuery,
    Device_deployedApplications$key
  >(DEVICE_DEPLOYED_APPLICATIONS_FRAGMENT, deviceRef);

  const isOnline = useMemo(() => device?.online ?? false, [device]);

  const handleRefetch = useCallback(() => {
    refetch(
      { id: device?.id, first: 10_000 },
      { fetchPolicy: "store-and-network" },
    );
  }, [refetch, device?.id]);

  useEffect(() => {
    const intervalId = setInterval(handleRefetch, 5000);
    return () => {
      clearInterval(intervalId);
    };
  }, []);

  if (!device) {
    return null;
  }

  return (
    <Tab
      eventKey="applications-tab"
      title={intl.formatMessage({
        id: "pages.Device.ApplicationsTab",
        defaultMessage: "Applications",
      })}
    >
      <Alert
        className="mt-3"
        show={!!errorFeedback}
        variant="danger"
        onClose={() => setErrorFeedback(null)}
        dismissible
      >
        {errorFeedback}
      </Alert>
      <div className="mt-3">
        <h5>
          <FormattedMessage
            id="pages.Device.ApplicationsTab.InstallNewApp"
            defaultMessage="Add Available Applications"
          />
        </h5>
        <AddAvailableApplications
          deviceId={device.id}
          systemModelName={device.systemModel?.name}
          isOnline={isOnline}
          setErrorFeedback={setErrorFeedback}
          onDeployComplete={handleRefetch}
        />
        <h5 className="mt-4">
          <FormattedMessage
            id="pages.Device.ApplicationsTab.DeployedApplications"
            defaultMessage="Deployed Applications"
          />
        </h5>
        <DeployedApplicationsTable
          deviceRef={device}
          isOnline={isOnline}
          setErrorFeedback={setErrorFeedback}
          onDeploymentChange={handleRefetch}
        />
      </div>
    </Tab>
  );
};

interface DeviceBaseImageTabProps {
  deviceRef: Device_baseImage$key;
}

const DeviceBaseImageTab = ({ deviceRef }: DeviceBaseImageTabProps) => {
  const intl = useIntl();
  const { baseImage, capabilities } = useFragment(
    DEVICE_BASE_IMAGE_FRAGMENT,
    deviceRef,
  );
  if (
    !baseImage ||
    Object.values(baseImage).every((value) => value === null) ||
    !capabilities.includes("BASE_IMAGE")
  ) {
    return null;
  }
  return (
    <Tab
      eventKey="device-base-image-tab"
      title={intl.formatMessage({
        id: "pages.Device.baseImageTab",
        defaultMessage: "Base Image",
      })}
    >
      <div className="mt-3">
        <Stack gap={3}>
          {baseImage.name !== null && (
            <FormRow
              id="device-base-image-name"
              label={
                <FormattedMessage
                  id="Device.baseImage.name"
                  defaultMessage="Name"
                />
              }
            >
              <Form.Control type="text" value={baseImage.name} readOnly />
            </FormRow>
          )}
          {baseImage.version !== null && (
            <FormRow
              id="device-base-image-version"
              label={
                <FormattedMessage
                  id="Device.baseImage.version"
                  defaultMessage="Version"
                />
              }
            >
              <Form.Control type="text" value={baseImage.version} readOnly />
            </FormRow>
          )}
          {baseImage.buildId !== null && (
            <FormRow
              id="device-base-image-buildId"
              label={
                <FormattedMessage
                  id="Device.baseImage.buildId"
                  defaultMessage="Build identifier"
                />
              }
            >
              <Form.Control type="text" value={baseImage.buildId} readOnly />
            </FormRow>
          )}
          {baseImage.fingerprint !== null && (
            <FormRow
              id="device-base-image-fingerprint"
              label={
                <FormattedMessage
                  id="Device.baseImage.fingerprint"
                  defaultMessage="Fingerprint"
                />
              }
            >
              <Form.Control
                type="text"
                value={baseImage.fingerprint}
                readOnly
              />
            </FormRow>
          )}
        </Stack>
      </div>
    </Tab>
  );
};

interface DeviceOSInfoTabProps {
  deviceRef: Device_osInfo$key;
}

const DeviceOSInfoTab = ({ deviceRef }: DeviceOSInfoTabProps) => {
  const intl = useIntl();
  const { osInfo, capabilities } = useFragment(
    DEVICE_OS_INFO_FRAGMENT,
    deviceRef,
  );
  if (
    !osInfo ||
    Object.values(osInfo).every((value) => value === null) ||
    !capabilities.includes("OPERATING_SYSTEM")
  ) {
    return null;
  }
  return (
    <Tab
      eventKey="device-os-info-tab"
      title={intl.formatMessage({
        id: "pages.Device.osInfoTab",
        defaultMessage: "Operating System",
      })}
    >
      <div className="mt-3">
        <Stack gap={3}>
          {osInfo.name !== null && (
            <FormRow
              id="device-os-info-name"
              label={
                <FormattedMessage
                  id="Device.osInfo.name"
                  defaultMessage="OS name"
                />
              }
            >
              <Form.Control type="text" value={osInfo.name} readOnly />
            </FormRow>
          )}
          {osInfo.version !== null && (
            <FormRow
              id="device-os-info-version"
              label={
                <FormattedMessage
                  id="Device.osInfo.version"
                  defaultMessage="OS version"
                />
              }
            >
              <Form.Control type="text" value={osInfo.version} readOnly />
            </FormRow>
          )}
        </Stack>
      </div>
    </Tab>
  );
};

interface DeviceRuntimeInfoTabProps {
  deviceRef: Device_runtimeInfo$key;
}

const DeviceRuntimeInfoTab = ({ deviceRef }: DeviceRuntimeInfoTabProps) => {
  const intl = useIntl();
  const { runtimeInfo, capabilities } = useFragment(
    DEVICE_RUNTIME_INFO_FRAGMENT,
    deviceRef,
  );
  if (
    !runtimeInfo ||
    Object.values(runtimeInfo).every((value) => value === null) ||
    !capabilities.includes("RUNTIME_INFO")
  ) {
    return null;
  }
  return (
    <Tab
      eventKey="device-runtime-info-tab"
      title={intl.formatMessage({
        id: "pages.Device.runtimeInfoTab",
        defaultMessage: "Runtime",
      })}
    >
      <div className="mt-3">
        <Stack gap={3}>
          {runtimeInfo.name !== null && (
            <FormRow
              id="device-runtime-info-name"
              label={
                <FormattedMessage
                  id="Device.runtimeInfo.name"
                  defaultMessage="Name"
                />
              }
            >
              <Form.Control type="text" value={runtimeInfo.name} readOnly />
            </FormRow>
          )}
          {runtimeInfo.version !== null && (
            <FormRow
              id="device-runtime-info-version"
              label={
                <FormattedMessage
                  id="Device.runtimeInfo.version"
                  defaultMessage="Version"
                />
              }
            >
              <Form.Control type="text" value={runtimeInfo.version} readOnly />
            </FormRow>
          )}
          {runtimeInfo.environment !== null && (
            <FormRow
              id="device-runtime-info-environment"
              label={
                <FormattedMessage
                  id="Device.runtimeInfo.environment"
                  defaultMessage="Environment"
                />
              }
            >
              <Form.Control
                type="text"
                value={runtimeInfo.environment}
                readOnly
              />
            </FormRow>
          )}
          {runtimeInfo.url !== null && (
            <FormRow
              id="device-runtime-info-url"
              label={
                <FormattedMessage
                  id="Device.runtimeInfo.url"
                  defaultMessage="URL"
                />
              }
            >
              <Form.Control type="text" value={runtimeInfo.url} readOnly />
            </FormRow>
          )}
        </Stack>
      </div>
    </Tab>
  );
};

interface DeviceStorageUsageTabProps {
  deviceRef: Device_storageUsage$key;
}

const DeviceStorageUsageTab = ({ deviceRef }: DeviceStorageUsageTabProps) => {
  const intl = useIntl();
  const device = useFragment(DEVICE_STORAGE_USAGE_FRAGMENT, deviceRef);
  if (!device.capabilities.includes("STORAGE")) {
    return null;
  }
  return (
    <Tab
      eventKey="device-storage-usage-tab"
      title={intl.formatMessage({
        id: "pages.Device.storageTab",
        defaultMessage: "Storage",
      })}
    >
      <div className="mt-3">
        <StorageTable deviceRef={device} />
      </div>
    </Tab>
  );
};

interface DeviceLocationTabProps {
  deviceRef: Device_location$key;
}

const DeviceLocationTab = ({ deviceRef }: DeviceLocationTabProps) => {
  const intl = useIntl();
  const { capabilities, position, location } = useFragment(
    DEVICE_LOCATION_FRAGMENT,
    deviceRef,
  );
  if (!position || !capabilities.includes("GEOLOCATION")) {
    return null;
  }
  return (
    <Tab
      eventKey="device-location-tab"
      title={intl.formatMessage({
        id: "pages.Device.geolocationTab",
        defaultMessage: "Geolocation",
      })}
    >
      <div className="mt-3">
        <p>
          <FormattedMessage
            id="pages.Device.location.lastUpdateAt"
            defaultMessage="Last known location, updated at {date}"
            values={{
              date: (
                <FormattedDate
                  value={new Date(position.timestamp)}
                  year="numeric"
                  month="long"
                  day="numeric"
                  hour="numeric"
                  minute="numeric"
                />
              ),
            }}
          />
        </p>
        <Map
          latitude={position.latitude}
          longitude={position.longitude}
          popup={
            <div>
              {location && <p>{location.formattedAddress}</p>}
              <p>
                {position.latitude}, {position.longitude}
              </p>
            </div>
          }
        />
      </div>
    </Tab>
  );
};

interface DeviceSystemStatusTabProps {
  deviceRef: Device_systemStatus$key;
}

const DeviceSystemStatusTab = ({ deviceRef }: DeviceSystemStatusTabProps) => {
  const intl = useIntl();
  const { systemStatus, capabilities } = useFragment(
    DEVICE_SYSTEM_STATUS_FRAGMENT,
    deviceRef,
  );
  if (!systemStatus || !capabilities.includes("SYSTEM_STATUS")) {
    return null;
  }
  return (
    <Tab
      eventKey="device-system-status-tab"
      title={intl.formatMessage({
        id: "pages.Device.systemStatusTab",
        defaultMessage: "System Status",
      })}
    >
      <div className="mt-3">
        <p className="text-muted">
          <FormattedMessage
            id="pages.Device.systemStatus.lastUpdateAt"
            defaultMessage="Last updated at {date}"
            values={{
              date: (
                <FormattedDate
                  value={new Date(systemStatus.timestamp)}
                  year="numeric"
                  month="long"
                  day="numeric"
                  hour="numeric"
                  minute="numeric"
                />
              ),
            }}
          />
        </p>
        <Stack gap={3}>
          {systemStatus.memoryFreeBytes != null && (
            <FormRow
              id="device-system-status-memory-free-bytes"
              label={
                <FormattedMessage
                  id="Device.systemStatus.memoryFreeBytes"
                  defaultMessage="Free Memory"
                />
              }
            >
              <Form.Control
                type="text"
                value={formatBytes(systemStatus.memoryFreeBytes)}
                readOnly
              />
            </FormRow>
          )}
          {systemStatus.taskCount != null && (
            <FormRow
              id="device-system-status-task-count"
              label={
                <FormattedMessage
                  id="Device.systemStatus.taskCount"
                  defaultMessage="Active Tasks"
                />
              }
            >
              <Form.Control
                type="text"
                value={systemStatus.taskCount}
                readOnly
              />
            </FormRow>
          )}
          {systemStatus.uptimeMilliseconds != null && (
            <FormRow
              id="device-system-status-uptime"
              label={
                <FormattedMessage
                  id="Device.systemStatus.uptimeMilliseconds"
                  defaultMessage="Last boot at"
                />
              }
            >
              <FormValue>
                <FormattedDate
                  value={dayjs(systemStatus.timestamp)
                    .subtract(systemStatus.uptimeMilliseconds, "millisecond")
                    .toDate()}
                  year="numeric"
                  month="long"
                  day="numeric"
                  hour="numeric"
                  minute="numeric"
                />
              </FormValue>
            </FormRow>
          )}
        </Stack>
      </div>
    </Tab>
  );
};

interface DeviceWiFiScanResultsTabProps {
  deviceRef: Device_wifiScanResults$key;
}

const DeviceWiFiScanResultsTab = ({
  deviceRef,
}: DeviceWiFiScanResultsTabProps) => {
  const intl = useIntl();
  const device = useFragment(DEVICE_WIFI_SCAN_RESULTS_FRAGMENT, deviceRef);
  if (!device.capabilities.includes("WIFI")) {
    return null;
  }

  return (
    <Tab
      eventKey="device-wifi-scan-results-tab"
      title={intl.formatMessage({
        id: "pages.Device.wifiScanResultsTab",
        defaultMessage: "WiFi APs",
      })}
    >
      <div className="mt-3">
        <WiFiScanResultsTable deviceRef={device} />
      </div>
    </Tab>
  );
};

interface DeviceBatteryTabProps {
  deviceRef: Device_batteryStatus$key;
}

const DeviceBatteryTab = ({ deviceRef }: DeviceBatteryTabProps) => {
  const intl = useIntl();
  const device = useFragment(DEVICE_BATTERY_STATUS_FRAGMENT, deviceRef);
  if (!device.capabilities.includes("BATTERY_STATUS")) {
    return null;
  }

  return (
    <Tab
      eventKey="device-battery-tab"
      title={intl.formatMessage({
        id: "pages.Device.BatteryStatusTab",
        defaultMessage: "Battery",
      })}
    >
      <div className="mt-3">
        <BatteryTable deviceRef={device} />
      </div>
    </Tab>
  );
};

type SoftwareUpdateTabProps = {
  deviceRef: Device_otaOperations$key;
};

const SoftwareUpdateTab = ({ deviceRef }: SoftwareUpdateTabProps) => {
  const [isRefreshing, setIsRefreshing] = useState(false);
  const [errorFeedback, setErrorFeedback] = useState<React.ReactNode>(null);
  const intl = useIntl();
  const relayEnvironment = useRelayEnvironment();

  const { data } = usePaginationFragment<
    Device_PaginationQuery,
    Device_otaOperations$key
  >(DEVICE_OTA_OPERATIONS_FRAGMENT, deviceRef);

  const deviceId = data.id;

  const [createOtaOperation, isCreatingOtaOperation] =
    useMutation<Device_createManualOtaOperation_Mutation>(
      DEVICE_CREATE_MANUAL_OTA_OPERATION_MUTATION,
    );

  const otaOperations = (
    data.otaOperations?.edges?.map(({ node }) => node) || []
  ).sort((a, b) => {
    if (a.createdAt > b.createdAt) {
      return -1;
    }
    if (a.createdAt < b.createdAt) {
      return 1;
    }
    return 0;
  });

  const lastFinishedOperationIndex = otaOperations.findIndex(
    ({ status }) => status === "SUCCESS" || status === "FAILURE",
  );
  const currentOperations =
    lastFinishedOperationIndex === -1
      ? otaOperations
      : otaOperations.slice(0, lastFinishedOperationIndex);

  // For now devices only support 1 update operation at a time
  const currentOperation = currentOperations[0] || null;

  // TODO: use GraphQL subscription (when available) to get updates about OTA operation
  const subscriptionRef = useRef<Subscription | null>(null);
  useEffect(() => {
    return () => {
      if (subscriptionRef.current) {
        subscriptionRef.current.unsubscribe();
      }
    };
  }, []);

  useEffect(() => {
    if (!currentOperation || isRefreshing) {
      return;
    }
    const refreshTimerId = setTimeout(() => {
      setIsRefreshing(true);
      subscriptionRef.current = fetchQuery(
        relayEnvironment,
        GET_DEVICE_OTA_OPERATIONS_QUERY,
        {
          id: deviceId,
          first: 10_000,
        },
      ).subscribe({
        complete: () => {
          setIsRefreshing(false);
        },
        error: () => {
          setIsRefreshing(false);
        },
      });
    }, 10000);

    return () => {
      clearTimeout(refreshTimerId);
    };
  }, [
    currentOperation,
    isRefreshing,
    setIsRefreshing,
    relayEnvironment,
    deviceId,
  ]);

  if (!data.capabilities.includes("SOFTWARE_UPDATES")) {
    return null;
  }

  const launchManualOTAUpdate = (file: File) => {
    createOtaOperation({
      variables: {
        input: {
          deviceId,
          baseImageFile: file,
        },
      },
      onCompleted(data, errors) {
        if (errors) {
          const errorFeedback = errors
            .map(({ fields, message }) =>
              fields.length ? `${fields.join(" ")} ${message}` : message,
            )
            .join(". \n");
          return setErrorFeedback(errorFeedback);
        }
      },
      onError() {
        setErrorFeedback(
          <FormattedMessage
            id="pages.Device.otaUpdateCreationErrorFeedback"
            defaultMessage="Could not start the OTA update, please try again."
          />,
        );
      },
      updater(store, data) {
        const otaOperationId = data?.createManualOtaOperation?.result?.id;
        if (otaOperationId) {
          const otaOperation = store.get(otaOperationId);
          const storedDevice = store.get(deviceId);
          const otaOperations = storedDevice?.getLinkedRecords("otaOperations");
          if (storedDevice && otaOperation && otaOperations) {
            storedDevice.setLinkedRecords(
              [otaOperation, ...otaOperations],
              "otaOperations",
            );
          }
        }
      },
    });
  };

  return (
    <Tab
      eventKey="device-software-update-tab"
      title={intl.formatMessage({
        id: "pages.Device.SoftwareUpdateTab",
        defaultMessage: "Software Updates",
      })}
    >
      <div className="mt-3">
        <h5>
          <FormattedMessage
            id="pages.Device.SoftwareUpdateTab.manualOTAUpdate"
            defaultMessage="Manual OTA Update"
          />
        </h5>
        <Alert
          show={!!errorFeedback}
          variant="danger"
          onClose={() => setErrorFeedback(null)}
          dismissible
        >
          {errorFeedback}
        </Alert>
        <BaseImageForm
          className="mt-3"
          onSubmit={launchManualOTAUpdate}
          isLoading={isCreatingOtaOperation}
        />
        {currentOperation && (
          <div className="mt-3">
            <FormattedMessage
              id="pages.Device.SoftwareUpdateTab.updatingTo"
              defaultMessage="Updating to image <a>{baseImageName}</a>"
              values={{
                a: (chunks: React.ReactNode) => (
                  <a
                    target="_blank"
                    rel="noreferrer"
                    href={currentOperation.baseImageUrl}
                  >
                    {chunks}
                  </a>
                ),
                baseImageName: currentOperation.baseImageUrl.split("/").pop(),
              }}
            />
            {isRefreshing && <Spinner size="sm" className="ms-2" />}
          </div>
        )}
        <h5 className="mt-4">
          <FormattedMessage
            id="pages.Device.SoftwareUpdateTab.updatesHistory"
            defaultMessage="History"
          />
        </h5>
        <OperationTable deviceRef={data} />
      </div>
    </Tab>
  );
};

interface DeviceCellularConnectionTabProps {
  deviceRef: Device_cellularConnection$key;
}

const DeviceCellularConnectionTab = ({
  deviceRef,
}: DeviceCellularConnectionTabProps) => {
  const intl = useIntl();
  const device = useFragment(DEVICE_CELLULAR_CONNECTION_FRAGMENT, deviceRef);

  if (!device.capabilities.includes("CELLULAR_CONNECTION")) {
    return null;
  }

  return (
    <Tab
      eventKey="device-cellular-connection-tab"
      title={intl.formatMessage({
        id: "pages.Device.CellularConnectionTab",
        defaultMessage: "Cellular Connection",
      })}
    >
      <div className="mt-3">
        <CellularConnectionTabs deviceRef={device} />
      </div>
    </Tab>
  );
};

interface DeviceNetworkInterfacesTabProps {
  deviceRef: Device_networkInterfaces$key;
}

const DeviceNetworkInterfacesTab = ({
  deviceRef,
}: DeviceNetworkInterfacesTabProps) => {
  const intl = useIntl();
  const device = useFragment(DEVICE_NETWORK_INTERFACES__FRAGMENT, deviceRef);

  if (!device.capabilities.includes("NETWORK_INTERFACE_INFO")) {
    return null;
  }

  return (
    <Tab
      eventKey="device-network-interfaces-tab"
      title={intl.formatMessage({
        id: "pages.Device.NetworkInterfacesTab",
        defaultMessage: "Network Interfaces",
      })}
    >
      <div className="mt-3">
        <NetworkInterfacesTable deviceRef={device} />
      </div>
    </Tab>
  );
};

interface DeviceConnectionFormRowsProps {
  deviceRef: Device_connectionStatus$key;
}
const DeviceConnectionFormRows = ({
  deviceRef,
}: DeviceConnectionFormRowsProps) => {
  const { online, lastConnection, lastDisconnection } = useFragment(
    DEVICE_CONNECTION_STATUS_FRAGMENT,
    deviceRef,
  );

  return (
    <>
      <FormRow
        id="form-device-connection-status"
        label={
          <FormattedMessage
            id="Device.connectionStatus"
            defaultMessage="Connection"
          />
        }
      >
        <FormValue>
          <ConnectionStatus connected={online} />
        </FormValue>
      </FormRow>
      <FormRow
        id="form-device-last-seen"
        label={
          <FormattedMessage id="Device.lastSeen" defaultMessage="Last seen" />
        }
      >
        <FormValue>
          <LastSeen
            lastConnection={lastConnection}
            lastDisconnection={lastDisconnection}
            online={online}
          />
        </FormValue>
      </FormRow>
    </>
  );
};

function timeoutPromise<T>(promise: Promise<T>, millis: number) {
  return Promise.race([
    promise,
    new Promise((resolve, reject) => setTimeout(() => reject(), millis)),
  ]);
}

async function retryWithExponentialBackoff<T>(
  fn: () => Promise<T>,
  attempt = 1,
  maxAttempts = 4,
  baseDelayMs = 1000,
): Promise<T> {
  try {
    return await fn();
  } catch (error) {
    if (attempt >= maxAttempts) {
      throw error;
    }
    const delayMs = baseDelayMs * (2 ** attempt - 1);
    await new Promise((resolve) => setTimeout(resolve, delayMs));
    return await retryWithExponentialBackoff(
      fn,
      attempt + 1,
      maxAttempts,
      baseDelayMs,
    );
  }
}

interface DeviceContentProps {
  getDeviceQuery: PreloadedQuery<Device_getDevice_Query>;
  getTagsQuery: PreloadedQuery<Device_getExistingDeviceTags_Query>;
  refreshTags: () => void;
}

const DeviceContent = ({
  getDeviceQuery,
  getTagsQuery,
  refreshTags,
}: DeviceContentProps) => {
  const { deviceId = "" } = useParams();
  const relayEnvironment = useRelayEnvironment();
  const deviceData = usePreloadedQuery(GET_DEVICE_QUERY, getDeviceQuery);
  const tagsData = usePreloadedQuery(GET_TAGS_QUERY, getTagsQuery);
  const [isOpeningRemoteTerminal, setIsOpeningRemoteTerminal] = useState(false);
  const [remoteTerminalErrorFeedback, setRemoteTerminalErrorFeedback] =
    useState<React.ReactNode>(null);

  const isForwarderEnabled = useMemo(
    () => deviceData.forwarderConfig != null,
    [deviceData.forwarderConfig],
  );

  const device = deviceData.device;
  const [deviceDraftName, setDeviceDraftName] = useState(device?.name || "");

  const deviceTags = useMemo(
    () =>
      device?.tags?.edges?.map(({ node: { name: tag } }) => ({
        label: tag,
        value: tag,
      })) || [],
    [device?.tags],
  );

  const tags = useMemo(
    () =>
      tagsData.existingDeviceTags?.edges?.map(({ node: { name: tag } }) => ({
        label: tag,
        value: tag,
      })),
    [tagsData.existingDeviceTags],
  );

  const [errorFeedback, setErrorFeedback] = useState<React.ReactNode>(null);
  const handleAPIErrors = useCallback((errors: PayloadError[]) => {
    const errorFeedback = errors
      .map(({ fields, message }) =>
        fields.length ? `${fields.join(" ")} ${message}` : message,
      )
      .join(". \n");
    setErrorFeedback(errorFeedback);
  }, []);

  const [requestForwarderSession, isRequestingForwarderSession] =
    useMutation<Device_requestForwarderSession_Mutation>(
      REQUEST_FORWARDER_SESSION_MUTATION,
    );

  const handleOpenRemoteTerminal = useCallback(
    async (sessionToken: string) => {
      const data = await fetchQuery<Device_getForwarderSession_Query>(
        relayEnvironment,
        GET_FORWARDER_SESSION_QUERY,
        { deviceId, sessionToken },
      ).toPromise();

      if (!data?.forwarderSession) {
        throw new Error("The forwarder session does not exist.");
      }

      const { forwarderHostname, forwarderPort, secure, status } =
        data.forwarderSession;

      if (status !== "CONNECTED") {
        throw new Error("The forwarder session is not connected.");
      }

      const forwarderProtocol = secure ? "https" : "http";

      window.open(
        `${forwarderProtocol}://${forwarderHostname}:${forwarderPort}/v1/${sessionToken}/http/${TTYD_PORT}`,
        "_blank",
      );
    },
    [relayEnvironment, deviceId],
  );

  const handleRequestForwarderSession = useCallback(() => {
    requestForwarderSession({
      variables: { input: { deviceId } },
      onCompleted(data, errors) {
        if (errors) {
          handleAPIErrors(errors);
          return;
        }
        const sessionToken = data.requestForwarderSession;

        setIsOpeningRemoteTerminal(true);
        timeoutPromise(
          retryWithExponentialBackoff(() =>
            handleOpenRemoteTerminal(sessionToken),
          ),
          10_000,
        )
          .catch(() => {
            setRemoteTerminalErrorFeedback(
              <FormattedMessage
                id="pages.Device.openRemoteTerminalErrorFeedback"
                defaultMessage="Could not access the remote terminal, please try again."
                description="Feedback for unknown error while opening a remote terminal session"
              />,
            );
          })
          .finally(() => {
            setIsOpeningRemoteTerminal(false);
          });
      },
      onError() {
        setErrorFeedback(
          <FormattedMessage
            id="pages.Device.openRemoteTerminalErrorFeedback"
            defaultMessage="Could not access the remote terminal, please try again."
            description="Feedback for unknown error while opening a remote terminal session"
          />,
        );
      },
    });
  }, [requestForwarderSession, handleOpenRemoteTerminal, deviceId]);

  const [updateDevice] = useMutation<Device_updateDevice_Mutation>(
    UPDATE_DEVICE_MUTATION,
  );
  const [addDeviceTags] = useMutation<Device_addDeviceTags_Mutation>(
    ADD_DEVICE_TAGS_MUTATION,
  );
  const [removeDeviceTags] = useMutation<Device_removeDeviceTags_Mutation>(
    REMOVE_DEVICE_TAGS_MUTATION,
  );

  const handleUpdatDeviceName = useMemo(
    () =>
      _.debounce(
        (newDeviceName: string) => {
          updateDevice({
            variables: { deviceId, input: { name: newDeviceName } },
            onCompleted(data, errors) {
              if (errors) {
                handleAPIErrors(errors);
                return;
              }
            },
            onError() {
              setErrorFeedback(
                <FormattedMessage
                  id="pages.Device.updateDeviceErrorFeedback"
                  defaultMessage="Could not update the device, please try again."
                  description="Feedback for unknown error while updating a device"
                />,
              );
            },
          });
        },
        500,
        { leading: true },
      ),
    [updateDevice, deviceId],
  );

  const handleDeviceNameChange = useCallback(
    (newDeviceName: string) => {
      setDeviceDraftName(newDeviceName);
      handleUpdatDeviceName(newDeviceName);
    },
    [handleUpdatDeviceName],
  );

  const isValidNewTag = useCallback(
    (inputValue: string) => {
      const newTag = inputValue.trim().toLowerCase();
      return newTag !== "" && !deviceTags.some((tag) => tag.value === newTag);
    },
    [deviceTags],
  );

  const handleAddDeviceTags = useCallback((tags: string[]) => {
    addDeviceTags({
      variables: {
        deviceId,
        input: { tags },
      },
      onCompleted(data, errors) {
        if (errors) {
          handleAPIErrors(errors);
          return;
        }
        // TODO refresh tags only when adding unexisting tags
        refreshTags();
      },
      updater(store, data) {
        if (!data?.addDeviceTags?.result) {
          return;
        }

        const root = store.getRoot();
        const deviceGroups = root.getLinkedRecords("deviceGroups");
        if (!deviceGroups) {
          return;
        }

        const device = store
          .getRootField("addDeviceTags")
          .getLinkedRecord("result");
        const deviceId = device.getDataID();

        const linkedGroups = new Set(
          device
            .getLinkedRecords("deviceGroups")
            ?.map((deviceGroup) => deviceGroup.getDataID()),
        );

        deviceGroups.forEach((deviceGroup) => {
          const devices = deviceGroup.getLinkedRecords("devices");
          if (!devices) {
            return;
          }
          if (!linkedGroups.has(deviceGroup.getDataID())) {
            return deviceGroup.setLinkedRecords(
              devices.filter((device) => device.getDataID() !== deviceId),
              "devices",
            );
          }
          if (!devices.some((device) => device.getDataID() === deviceId)) {
            deviceGroup.setLinkedRecords([...devices, device], "devices");
          }
        });
      },
    });
  }, []);

  const handleRemoveDeviceTags = useCallback((tags: string[]) => {
    removeDeviceTags({
      variables: {
        deviceId,
        input: { tags },
      },
      onCompleted(data, errors) {
        if (errors) {
          handleAPIErrors(errors);
          return;
        }
      },
      updater(store, data) {
        if (!data?.removeDeviceTags?.result) {
          return;
        }

        const root = store.getRoot();
        const deviceGroups = root.getLinkedRecords("deviceGroups");
        if (!deviceGroups) {
          return;
        }

        const device = store
          .getRootField("removeDeviceTags")
          .getLinkedRecord("result");
        const deviceId = device.getDataID();

        const linkedGroups = new Set(
          device
            .getLinkedRecords("deviceGroups")
            ?.map((deviceGroup) => deviceGroup.getDataID()),
        );

        deviceGroups.forEach((deviceGroup) => {
          const devices = deviceGroup.getLinkedRecords("devices");
          if (!devices) {
            return;
          }
          if (!linkedGroups.has(deviceGroup.getDataID())) {
            return deviceGroup.setLinkedRecords(
              devices.filter((device) => device.getDataID() !== deviceId),
              "devices",
            );
          }
          if (!devices.some((device) => device.getDataID() === deviceId)) {
            deviceGroup.setLinkedRecords([...devices, device], "devices");
          }
        });
      },
    });
  }, []);

  const handleTagsChange = useCallback(
    (updatedTags: string[]) => {
      const previousTags = deviceTags.map((tag) => tag.value);
      const tagsToBeAdded = updatedTags.filter(
        (t) => !previousTags.includes(t),
      );
      const tagsToBeRemoved = previousTags.filter(
        (t) => !updatedTags.includes(t),
      );

      if (tagsToBeAdded.length > 0) {
        handleAddDeviceTags(tagsToBeAdded);
      }
      if (tagsToBeRemoved.length > 0) {
        handleRemoveDeviceTags(tagsToBeRemoved);
      }
    },
    [deviceTags],
  );

  if (!device) {
    return (
      <Result.NotFound
        title={
          <FormattedMessage
            id="pages.Device.deviceNotFound.title"
            defaultMessage="Device not found."
          />
        }
      >
        <Link route={Route.devices}>
          <FormattedMessage
            id="pages.Device.deviceNotFound.message"
            defaultMessage="Return to the device list."
          />
        </Link>
      </Result.NotFound>
    );
  }

  const isRemoteTerminalSupported =
    isForwarderEnabled && device.capabilities.includes("REMOTE_TERMINAL");

  return (
    <Page>
      <Page.Header title={device.name} />
      <Page.Main>
        <Stack gap={3}>
          <Alert
            show={!!errorFeedback}
            variant="danger"
            onClose={() => setErrorFeedback(null)}
            dismissible
          >
            {errorFeedback}
          </Alert>
          <Row>
            <Col md="5" lg="4" xl="3">
              <div>
                <Figure
                  alt={device.name}
                  src={device.systemModel?.pictureUrl || undefined}
                />
              </div>
            </Col>
            <Col md="7" lg="8" xl="9">
              <Form className="ms-3">
                <Stack gap={3}>
                  <FormRow
                    id="form-device-name"
                    label={
                      <FormattedMessage
                        id="Device.name"
                        defaultMessage="Name"
                      />
                    }
                  >
                    <Form.Control
                      type="text"
                      value={deviceDraftName}
                      onChange={(e) => handleDeviceNameChange(e.target.value)}
                    />
                  </FormRow>
                  <FormRow
                    id="form-device-tags"
                    label={
                      <FormattedMessage
                        id="Device.tags"
                        defaultMessage="Tags"
                      />
                    }
                  >
                    <MultiSelect
                      creatable
                      value={deviceTags}
                      options={tags}
                      onChange={(newTags) =>
                        handleTagsChange(newTags.map(({ value }) => value))
                      }
                      isValidNewOption={isValidNewTag}
                      onCreateOption={(inputValue) => {
                        const newTag = inputValue.trim().toLowerCase();
                        handleAddDeviceTags([newTag]);
                      }}
                    />
                  </FormRow>
                  <FormRow
                    id="form-device-deviceId"
                    label={
                      <FormattedMessage
                        id="Device.deviceId"
                        defaultMessage="Device ID"
                      />
                    }
                  >
                    <Form.Control
                      type="text"
                      value={device.deviceId}
                      readOnly
                    />
                  </FormRow>
                  {device.systemModel && (
                    <>
                      <FormRow
                        id="form-device-system-model"
                        label={
                          <FormattedMessage
                            id="Device.systemModel"
                            defaultMessage="System Model"
                          />
                        }
                      >
                        <Form.Control
                          type="text"
                          value={device.systemModel.name}
                          readOnly
                        />
                      </FormRow>
                      <FormRow
                        id="form-device-hardware-type"
                        label={
                          <FormattedMessage
                            id="Device.hardwareType"
                            defaultMessage="Hardware Type"
                          />
                        }
                      >
                        <Form.Control
                          type="text"
                          value={device.systemModel.hardwareType?.name}
                          readOnly
                        />
                      </FormRow>
                    </>
                  )}
                  <FormRow
                    id="form-device-deviceGroups"
                    label={
                      <FormattedMessage
                        id="Device.groups"
                        defaultMessage="Groups"
                      />
                    }
                  >
                    <Stack direction="horizontal" gap={3}>
                      {device.deviceGroups.map((deviceGroup) => (
                        <Link
                          key={`device-group-link-${deviceGroup.id}`}
                          route={Route.deviceGroupsEdit}
                          params={{ deviceGroupId: deviceGroup.id }}
                        >
                          {deviceGroup.name}
                        </Link>
                      ))}
                    </Stack>
                  </FormRow>
                  <DeviceConnectionFormRows deviceRef={device} />
                  {device.capabilities.includes("LED_BEHAVIORS") && (
                    <FormRow
                      id="form-device-check-my-device"
                      label={
                        <FormattedMessage
                          id="Device.checkMyDevice"
                          defaultMessage="Check my Device"
                        />
                      }
                    >
                      <LedBehaviorDropdown
                        deviceId={device.id}
                        disabled={!device.online}
                        onError={setErrorFeedback}
                      />
                    </FormRow>
                  )}
                  {isRemoteTerminalSupported && (
                    <FormRow
                      id="form-device-open-remote-terminal"
                      label={
                        <FormattedMessage
                          id="Device.remoteTerminal.label"
                          defaultMessage="Remote Terminal"
                        />
                      }
                    >
                      <>
                        <Button
                          variant="secondary"
                          onClick={handleRequestForwarderSession}
                          disabled={
                            !device.online ||
                            isRequestingForwarderSession ||
                            isOpeningRemoteTerminal
                          }
                        >
                          {(isRequestingForwarderSession ||
                            isOpeningRemoteTerminal) && (
                            <Spinner size="sm" className="me-2" />
                          )}
                          <FormattedMessage
                            id="Device.remoteTerminal.openTerminalButton"
                            defaultMessage="Open"
                          />
                        </Button>
                        <Alert
                          show={!!remoteTerminalErrorFeedback}
                          variant="danger"
                          onClose={() => setRemoteTerminalErrorFeedback(null)}
                          dismissible
                          className="mt-3"
                        >
                          {remoteTerminalErrorFeedback}
                        </Alert>
                      </>
                    </FormRow>
                  )}
                </Stack>
              </Form>
            </Col>
          </Row>
          <Tabs
            tabsOrder={[
              "device-hardware-info-tab",
              "device-os-info-tab",
              "device-runtime-info-tab",
              "device-base-image-tab",
              "device-system-status-tab",
              "device-storage-usage-tab",
              "device-battery-tab",
              "device-location-tab",
              "device-cellular-connection-tab",
              "device-network-interfaces-tab",
              "device-wifi-scan-results-tab",
              "device-software-update-tab",
              "applications-tab",
            ]}
          >
            <DeviceHardwareInfoTab deviceRef={device} />
            <DeviceOSInfoTab deviceRef={device} />
            <DeviceRuntimeInfoTab deviceRef={device} />
            <DeviceBaseImageTab deviceRef={device} />
            <DeviceSystemStatusTab deviceRef={device} />
            <DeviceStorageUsageTab deviceRef={device} />
            <DeviceBatteryTab deviceRef={device} />
            <DeviceCellularConnectionTab deviceRef={device} />
            <DeviceNetworkInterfacesTab deviceRef={device} />
            <DeviceLocationTab deviceRef={device} />
            <DeviceWiFiScanResultsTab deviceRef={device} />
            <SoftwareUpdateTab deviceRef={device} />
            <ApplicationsTab deviceRef={deviceData} />
          </Tabs>
        </Stack>
      </Page.Main>
    </Page>
  );
};

const DevicePage = () => {
  const { deviceId = "" } = useParams();

  const [getDeviceQuery, getDevice] =
    useQueryLoader<Device_getDevice_Query>(GET_DEVICE_QUERY);

  const [getTagsQuery, getTags] =
    useQueryLoader<Device_getExistingDeviceTags_Query>(GET_TAGS_QUERY);

  const refreshTags = useCallback(
    () => getTags({}, { fetchPolicy: "store-and-network" }),
    [getTags],
  );

  useEffect(() => {
    getDevice({ id: deviceId, first: 10_000 });
    refreshTags();
  }, [getDevice, deviceId, refreshTags]);

  return (
    <Suspense
      fallback={
        <Center data-testid="page-loading">
          <Spinner />
        </Center>
      }
    >
      <ErrorBoundary
        FallbackComponent={(props) => (
          <Center data-testid="page-error">
            <Page.LoadingError onRetry={props.resetErrorBoundary} />
          </Center>
        )}
        onReset={() => {
          getDevice({ id: deviceId, first: 10_000 });
          refreshTags();
        }}
      >
        {getDeviceQuery && getTagsQuery && (
          <DeviceContent
            getDeviceQuery={getDeviceQuery}
            getTagsQuery={getTagsQuery}
            refreshTags={refreshTags}
          />
        )}
      </ErrorBoundary>
    </Suspense>
  );
};

export default DevicePage;<|MERGE_RESOLUTION|>--- conflicted
+++ resolved
@@ -36,11 +36,8 @@
   useMutation,
   fetchQuery,
   useRelayEnvironment,
-<<<<<<< HEAD
   useRefetchableFragment,
-=======
   usePaginationFragment,
->>>>>>> 946571b1
 } from "react-relay/hooks";
 import type { PreloadedQuery } from "react-relay/hooks";
 import type { PayloadError, Subscription } from "relay-runtime";
