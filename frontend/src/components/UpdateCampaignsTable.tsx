--- conflicted
+++ resolved
@@ -60,11 +60,7 @@
               name
             }
           }
-<<<<<<< HEAD
-          updateChannel {
-=======
           channel {
->>>>>>> 3017e4fa
             name
           }
         }
@@ -206,11 +202,7 @@
                   },
                 },
                 {
-<<<<<<< HEAD
-                  updateChannel: {
-=======
                   channel: {
->>>>>>> 3017e4fa
                     name: { ilike: `%${text}%` },
                   },
                 },
