--- conflicted
+++ resolved
@@ -4,7 +4,6 @@
 The format is based on [Keep a Changelog](https://keepachangelog.com/en/1.0.0/),
 and this project adheres to [Semantic Versioning](https://semver.org/spec/v2.0.0.html).
 
-<<<<<<< HEAD
 ## [0.10] - Unreleased
 ### Added
 - Managed OTA operations expose the update target that created them in graphql ([#356](https://github.com/edgehog-device-manager/edgehog/issues/356)).
@@ -12,10 +11,7 @@
 - Support for using Azure Storage as the persistence layer for asset uploads ([#233](https://github.com/edgehog-device-manager/edgehog/issues/233)).
 - Ecto SSL configuration is exposed trough `DATABASE_*` environment variables (see [.env](./.env))
 
-## [0.9.3] - Unreleased
-=======
 ## [0.9.3] - 2025-05-22
->>>>>>> 31d64eaa
 ### Fixed
 - Base Image deletion in S3 storage
 - Update Campaign executor crashing when handling events because of `device` relationship not loaded ([#828](https://github.com/edgehog-device-manager/edgehog/pull/828)).
