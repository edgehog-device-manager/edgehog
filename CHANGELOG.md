--- conflicted
+++ resolved
@@ -9,15 +9,10 @@
 - Managed OTA operations expose the update target that created them in graphql ([#356](https://github.com/edgehog-device-manager/edgehog/issues/356)).
 - Expose the associated UpdateCampaign (if any) from an OTA Operation on the Software Updates tab  ([#356](https://github.com/edgehog-device-manager/edgehog/issues/356)).
 - Support for using Azure Storage as the persistence layer for asset uploads ([#233](https://github.com/edgehog-device-manager/edgehog/issues/233)).
-<<<<<<< HEAD
-- Ecto SSL configuration is exposed trough `DATABASE_*` environment variables (see [.env](./.env))
-- Adds support for trigger delivery policies in the tenant 
-reconciler, allowing Edgehog to automatically provision and manage 
-trigger delivery policies on Astarte realms that support them (v1.1.1+).
-=======
+- Ecto SSL configuration is exposed through `DATABASE_*` environment variables (see [.env](./.env))
+- Adds support for trigger delivery policies in the tenant reconciler, allowing Edgehog to automatically provision and manage trigger delivery policies on Astarte realms that support them (v1.1.1+).
 ### Changed
-- Replace client-side paginated table with server-side paginated infinite scrolling table
->>>>>>> e89f6d03
+- BREAKING: GraphQL API that return unbounded lists now use Relay/keyset pagination. Edgehog's dashboard now relies on server-side pagination for queries and filtering, and uses tables with infinite scrolling instead of client-side paginated tables.
 
 ## [0.9.3] - 2025-05-22
 ### Fixed
