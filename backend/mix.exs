#
# This file is part of Edgehog.
#
# Copyright 2021-2024 SECO Mind Srl
#
# Licensed under the Apache License, Version 2.0 (the "License");
# you may not use this file except in compliance with the License.
# You may obtain a copy of the License at
#
#    http://www.apache.org/licenses/LICENSE-2.0
#
# Unless required by applicable law or agreed to in writing, software
# distributed under the License is distributed on an "AS IS" BASIS,
# WITHOUT WARRANTIES OR CONDITIONS OF ANY KIND, either express or implied.
# See the License for the specific language governing permissions and
# limitations under the License.
#
# SPDX-License-Identifier: Apache-2.0
#

defmodule Edgehog.MixProject do
  use Mix.Project

  def project do
    [
      app: :edgehog,
<<<<<<< HEAD
      version: "0.8.0-dev",
      elixir: "~> 1.16",
=======
      version: "0.9.0-dev",
      elixir: "~> 1.15",
>>>>>>> f01f82a8
      elixirc_paths: elixirc_paths(Mix.env()),
      compilers: Mix.compilers(),
      start_permanent: Mix.env() == :prod,
      aliases: aliases(),
      deps: deps(),
      test_coverage: [tool: ExCoveralls],
      preferred_cli_env: [
        coveralls: :test,
        "coveralls.detail": :test,
        "coveralls.post": :test,
        "coveralls.html": :test
      ],
      dialyzer: dialyzer_opts(Mix.env())
    ]
  end

  # Configuration for the OTP application.
  #
  # Type `mix help compile.app` for more information.
  def application do
    [
      mod: {Edgehog.Application, []},
      extra_applications: [:logger, :runtime_tools]
    ]
  end

  # Specifies which paths to compile per environment.
  defp elixirc_paths(:test), do: ["lib", "test/support"]
  defp elixirc_paths(_), do: ["lib"]

  defp dialyzer_opts(:test) do
    [
      plt_file: {:no_warn, "priv/plts/dialyzer.plt"},
      plt_add_apps: [:ex_unit]
    ]
  end

  defp dialyzer_opts(_env), do: []

  # Specifies your project dependencies.
  #
  # Type `mix help deps` for examples and options.
  defp deps do
    [
      {:phoenix, "~> 1.7.0"},
      {:phoenix_view, "~> 2.0"},
      {:phoenix_ecto, "~> 4.4"},
      {:ecto_sql, "~> 3.6"},
      {:postgrex, "~> 0.16"},
      {:swoosh, "~> 1.3"},
      {:telemetry_metrics, "~> 0.6"},
      {:telemetry_poller, "~> 1.0"},
      {:gettext, "~> 0.18"},
      {:jason, "~> 1.2"},
      {:plug_cowboy, "~> 2.5"},
      {:absinthe, "~> 1.6"},
      {:absinthe_plug, "~> 1.5"},
      {:absinthe_relay, "~> 1.5"},
      {:dataloader, "~> 1.0"},
      {:astarte_client, github: "astarte-platform/astarte-client-elixir"},
      {:cors_plug, "~> 2.0"},
      {:x509, "~> 0.8"},
      {:mox, "~> 1.0"},
      {:tesla, "~> 1.4"},
      {:finch, "~> 0.12", override: true},
      {:waffle, "~> 1.1"},
      {:envar, "~> 1.1"},
      {:ex_aws, "~> 2.2"},
      {:ex_aws_s3, "~> 2.0"},
      {:hackney, "~> 1.9"},
      {:sweet_xml, "~> 0.6"},
      {:waffle_gcs, "~> 0.2"},
      {:guardian, "~> 2.0"},
      {:jose, "~> 1.8"},
      {:skogsra, "~> 2.3"},
      {:nimble_parsec, "~> 1.2"},
      {:excoveralls, "~> 0.10", only: :test},
      {:dialyxir, "~> 1.0", only: [:dev, :test], runtime: false},
      {:pretty_log, "~> 0.1"},
      {:prom_ex, "~> 1.9"},
      {:plug_heartbeat, "~> 1.0"},
      {:polymorphic_embed, "~> 3.0"},
      {:gen_state_machine, "~> 3.0"},
      {:typedstruct, "~> 0.5", runtime: false},
      # TODO: point to upstream once all relevant PRs are merged
      {:i18n_helpers, github: "secomind/i18n_helpers"},
      {:recon, "~> 2.5"},
      {:observer_cli, "~> 1.7"},
      {:credo, "~> 1.6", only: [:dev, :test], runtime: false},
      {:ash, "~> 3.0-dev"},
      {:ash_postgres, "~> 2.0-dev"},
      {:ash_graphql, "~> 1.0-dev"},
      {:ash_json_api, "~> 1.0-dev"},
      {:picosat_elixir, "~> 0.2"}
    ]
  end

  # Aliases are shortcuts or tasks specific to the current project.
  # For example, to install project dependencies and perform other setup tasks, run:
  #
  #     $ mix setup
  #
  # See the documentation for `Mix` for more info on aliases.
  defp aliases do
    [
      setup: ["deps.get", "ecto.setup"],
      "ecto.setup": ["ecto.create", "ecto.migrate", "run priv/repo/seeds.exs"],
      "ecto.reset": ["ecto.drop", "ecto.setup"],
      test: ["ecto.create --quiet", "ecto.migrate --quiet", "test"],
      # Workaround for https://github.com/ash-project/spark/issues/78
      format: ["compile", "format"]
    ]
  end
end<|MERGE_RESOLUTION|>--- conflicted
+++ resolved
@@ -24,13 +24,8 @@
   def project do
     [
       app: :edgehog,
-<<<<<<< HEAD
-      version: "0.8.0-dev",
+      version: "0.9.0-dev",
       elixir: "~> 1.16",
-=======
-      version: "0.9.0-dev",
-      elixir: "~> 1.15",
->>>>>>> f01f82a8
       elixirc_paths: elixirc_paths(Mix.env()),
       compilers: Mix.compilers(),
       start_permanent: Mix.env() == :prod,
