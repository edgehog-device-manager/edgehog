#
# This file is part of Edgehog.
#
# Copyright 2022-2024 SECO Mind Srl
#
# Licensed under the Apache License, Version 2.0 (the "License");
# you may not use this file except in compliance with the License.
# You may obtain a copy of the License at
#
#    http://www.apache.org/licenses/LICENSE-2.0
#
# Unless required by applicable law or agreed to in writing, software
# distributed under the License is distributed on an "AS IS" BASIS,
# WITHOUT WARRANTIES OR CONDITIONS OF ANY KIND, either express or implied.
# See the License for the specific language governing permissions and
# limitations under the License.
#
# SPDX-License-Identifier: Apache-2.0
#

defmodule Edgehog.Devices.Device do
  @moduledoc false
  use Edgehog.MultitenantResource,
    domain: Edgehog.Devices,
    extensions: [
      AshGraphql.Resource
    ]

  alias Edgehog.Changes.NormalizeTagName
  alias Edgehog.Containers.Deployment
  alias Edgehog.Containers.DeviceMapping
  alias Edgehog.Containers.Image
  alias Edgehog.Containers.Release
  alias Edgehog.Containers.Volume
  alias Edgehog.Devices.Device.BatterySlot
  alias Edgehog.Devices.Device.Calculations
  alias Edgehog.Devices.Device.Changes
  alias Edgehog.Devices.Device.LedBehavior
  alias Edgehog.Devices.Device.ManualActions
  alias Edgehog.Devices.Device.ManualRelationships
  alias Edgehog.Devices.Device.Modem
  alias Edgehog.Devices.Device.NetworkInterface
  alias Edgehog.Devices.Device.Types

  resource do
    description """
    Denotes a device instance that connects and exchanges data.

    Each Device is associated to a specific SystemModel, which in turn is
    associated to a specific HardwareType.
    A Device also exposes info about its connection status and some sets of \
    data read by its operating system.
    """
  end

  graphql do
    type :device

    # TODO: add :device_groups as a relay-paginated relationship. Since it's a
    # manual relationship, it needs to implement callbacks that define
    # datalayer subqueries so Ash can compose and support the functionality.
<<<<<<< HEAD
    paginate_relationship_with ota_operations: :relay, tags: :relay
=======
    paginate_relationship_with application_deployments: :relay,
                               ota_operations: :relay,
                               tags: :relay
>>>>>>> 3017e4fa
  end

  actions do
    defaults [:read, :destroy]

    create :create do
      primary? true

      accept [
        :device_id,
        :name,
        :part_number,
        :online,
        :realm_id,
        :last_connection,
        :last_disconnection
      ]
    end

    create :from_device_connected_event do
      upsert? true
      upsert_identity :unique_realm_device_id
      upsert_fields [:online, :last_connection, :updated_at]

      accept [:realm_id]
      argument :device_id, :string, allow_nil?: false
      argument :timestamp, :datetime, allow_nil?: false

      change Changes.InitializeFromDeviceStatus

      # Only if created
      change set_attribute(:device_id, arg(:device_id))
      change set_attribute(:name, arg(:device_id))

      # If updated or created
      change set_attribute(:online, true)
      change set_attribute(:last_connection, arg(:timestamp))
    end

    create :from_device_disconnected_event do
      upsert? true
      upsert_identity :unique_realm_device_id
      upsert_fields [:online, :last_disconnection, :updated_at]

      accept [:realm_id]
      argument :device_id, :string, allow_nil?: false
      argument :timestamp, :datetime, allow_nil?: false

      change Changes.InitializeFromDeviceStatus

      # Only if created
      change set_attribute(:device_id, arg(:device_id))
      change set_attribute(:name, arg(:device_id))

      # If updated or created
      change set_attribute(:online, false)
      change set_attribute(:last_disconnection, arg(:timestamp))
    end

    create :from_serial_number_event do
      upsert? true
      upsert_identity :unique_realm_device_id
      upsert_fields [:online, :serial_number, :updated_at]

      accept [:serial_number, :realm_id]
      argument :device_id, :string, allow_nil?: false

      change Changes.InitializeFromDeviceStatus

      # Only if created
      change set_attribute(:device_id, arg(:device_id))
      change set_attribute(:name, arg(:device_id))

      # We also set the device to online since it sent some data. This helps resynchronizing the
      # online state for long-running devices if a device connected trigger is missed
      change set_attribute(:online, true)
    end

    create :from_part_number_event do
      upsert? true
      upsert_identity :unique_realm_device_id
      upsert_fields [:online, :part_number, :updated_at]

      accept [:part_number, :realm_id]
      argument :device_id, :string, allow_nil?: false

      change Changes.InitializeFromDeviceStatus

      # Only if created
      change set_attribute(:device_id, arg(:device_id))
      change set_attribute(:name, arg(:device_id))

      # We also set the device to online since it sent some data. This helps resynchronizing the
      # online state for long-running devices if a device connected trigger is missed
      change set_attribute(:online, true)
    end

    create :from_unhandled_event do
      upsert? true
      upsert_identity :unique_realm_device_id
      upsert_fields [:online, :updated_at]

      accept [:realm_id]
      argument :device_id, :string, allow_nil?: false

      change Changes.InitializeFromDeviceStatus

      # Only if created
      change set_attribute(:device_id, arg(:device_id))
      change set_attribute(:name, arg(:device_id))

      # We also set the device to online since it sent some data. This helps resynchronizing the
      # online state for long-running devices if a device connected trigger is missed
      change set_attribute(:online, true)
    end

    update :update do
      description "Updates a device."

      accept [:name]
    end

    update :add_tags do
      description "Add tags to a device."

      # Needed because manage_relationship is not atomic
      require_atomic? false

      argument :tags, {:array, :string} do
        allow_nil? false
        constraints min_length: 1, items: [min_length: 1]
      end

      change {NormalizeTagName, argument: :tags}

      change manage_relationship(:tags,
               on_lookup: :relate,
               on_no_match: :create,
               value_is_key: :name,
               use_identities: [:name]
             )
    end

    update :send_create_deployment_request do
      description "Send a create deployment request to the device."

      argument :deployment, :struct do
        constraints instance_of: Deployment
        description "The Deployment the device has to instanciate."
        allow_nil? false
      end

      manual ManualActions.SendCreateDeployment
    end

    update :send_create_volume_request do
      description "Send a create volume request to the device."

      argument :volume, :struct do
        constraints instance_of: Volume
        description "The new volume for the device."
        allow_nil? false
      end

      argument :deployment, :struct do
        constraints instance_of: Deployment
        description "The deployment in which this volume is used"
        allow_nil? false
      end

      manual ManualActions.SendCreateVolume
    end

    update :remove_tags do
      description "Remove tags from a device."

      # Needed because manage_relationship is not atomic
      require_atomic? false

      argument :tags, {:array, :string} do
        allow_nil? false
        constraints min_length: 1, items: [min_length: 1]
      end

      change {NormalizeTagName, argument: :tags}

      change manage_relationship(:tags,
               on_match: :unrelate,
               on_no_match: :ignore,
               on_missing: :ignore,
               value_is_key: :name,
               use_identities: [:name]
             )
    end

    update :from_device_status do
      accept [:online, :last_connection, :last_disconnection]
    end

    update :set_led_behavior do
      description "Sets led behavior."
      argument :behavior, LedBehavior, description: "The led behavior.", allow_nil?: false
      manual ManualActions.SetLedBehavior
    end

    update :send_create_image do
      description "Sends a create image request to the device."

      argument :image, :struct do
        constraints instance_of: Image
        description "The image the device will pull."
        allow_nil? false
      end

      argument :deployment, :struct do
        constraints instance_of: Deployment
        description "The deployment in which this image is used"
        allow_nil? false
      end

      manual ManualActions.SendCreateImageRequest
    end

    update :send_create_container_request do
      description "Sends a create container request to the device."

      argument :container, :struct,
        constraints: [instance_of: Edgehog.Containers.Container],
        description: "The Container the device has to initiate.",
        allow_nil?: false

      argument :deployment, :struct do
        constraints instance_of: Deployment
        description "The deployment in which this container is used"
        allow_nil? false
      end

      manual ManualActions.SendCreateContainer
    end

    update :send_create_network_request do
      description "Sends a create network request to the device."

      argument :network, :struct,
        constraints: [instance_of: Edgehog.Containers.Network],
        description: "The Network the device has to create.",
        allow_nil?: false

      argument :deployment, :struct do
        constraints instance_of: Deployment
        description "The deployment in which this network is used"
        allow_nil? false
      end

      manual ManualActions.SendCreateNetwork
    end

    update :send_create_device_mapping_request do
      description "Send a create device-file mapping request to the device."

      argument :device_mapping, :struct do
        constraints instance_of: DeviceMapping
        description "The new device-file mapping for the device."
        allow_nil? false
      end

      argument :deployment, :struct do
        constraints instance_of: Deployment
        description "The deployment in which this device-file mapping is used."
        allow_nil? false
      end

      manual ManualActions.SendCreateDeviceMapping
    end

    update :send_release_command do
      description "Sends a command for the given application release."

      argument :release, :struct do
        constraints instance_of: Release
        description "The release target of the command."
      end

      argument :command, Edgehog.Devices.Device.DeploymentCommand

      manual Edgehog.Devices.Device.ManualActions.SendApplicationCommand
    end

    update :update_application do
      description "Updates an application to a newer release."

      argument :from, :struct do
        constraints instance_of: Deployment
        allow_nil? false

        description """
        The release to be upgraded. Should be currently installed.
        This argument is needed because there might be multiple versions of a single application installed on the device.
        """
      end

      argument :to, :struct do
        constraints instance_of: Deployment
        allow_nil? false
        description "The new release of the application"
      end

      manual Edgehog.Devices.Device.ManualActions.UpdateApplication
    end
  end

  attributes do
    integer_primary_key :id

    attribute :device_id, :string do
      public? true
      description "The Astarte device ID of the device."
      allow_nil? false
    end

    attribute :name, :string do
      public? true
      description "The display name of the device."
      allow_nil? false
    end

    attribute :online, :boolean do
      public? true
      description "Whether the device is connected or not to Astarte"
      allow_nil? false
      default false
    end

    attribute :last_connection, :utc_datetime do
      public? true
      description "The date at which the device last connected to Astarte."
    end

    attribute :last_disconnection, :utc_datetime do
      public? true
      description "The date at which the device last disconnected from Astarte."
    end

    attribute :serial_number, :string do
      public? true
      description "The serial number of the device."
    end

    create_timestamp :inserted_at
    update_timestamp :updated_at
  end

  relationships do
    belongs_to :realm, Edgehog.Astarte.Realm do
      allow_nil? false
    end

    belongs_to :system_model_part_number, Edgehog.Devices.SystemModelPartNumber do
      attribute_type :string
      source_attribute :part_number
      destination_attribute :part_number
    end

    has_one :system_model, Edgehog.Devices.SystemModel do
      public? true
      description "The system model of the device"
      manual ManualRelationships.SystemModel
    end

    many_to_many :tags, Edgehog.Labeling.Tag do
      public? true
      description "The tags of the device"
      through Edgehog.Labeling.DeviceTag
    end

    has_many :device_groups, Edgehog.Groups.DeviceGroup do
      public? true
      description "The groups the device belongs to."
      writable? false
      manual ManualRelationships.DeviceGroups
    end

    has_many :ota_operations, Edgehog.OSManagement.OTAOperation do
      public? true
      description "The existing OTA operations for this device"
      writable? false
    end

    has_many :application_deployments, Edgehog.Containers.Deployment do
      public? true
    end

    many_to_many :application_releases, Edgehog.Containers.Release do
      through Edgehog.Containers.Deployment
      join_relationship :application_deployments
    end
  end

  calculations do
    calculate :appengine_client, :struct, Calculations.AppEngineClient do
      constraints instance_of: Astarte.Client.AppEngine
      filterable? false
    end

    calculate :available_images, {:array, Types.ImageStatus} do
      public? true
      calculation {Calculations.AstarteInterfaceValue, value_id: :available_images}
    end

    calculate :available_volumes, {:array, Types.VolumeStatus} do
      public? true
      calculation {Calculations.AstarteInterfaceValue, value_id: :available_volumes}
    end

    calculate :available_networks, {:array, Types.NetworkStatus} do
      public? true
      calculation {Calculations.AstarteInterfaceValue, value_id: :available_networks}
    end

    calculate :device_status, :struct, Calculations.DeviceStatus do
      constraints instance_of: Astarte.Device.DeviceStatus
      filterable? false
    end

    calculate :capabilities, {:array, Types.Capability} do
      public? true
      description "The capabilities that the device can support."
      allow_nil? false
      calculation Calculations.Capabilities
    end

    calculate :cellular_connection, {:array, Modem} do
      public? true
      calculation Calculations.CellularConnection
    end

    calculate :available_deployments, {:array, Types.DeploymentStatus} do
      public? true
      calculation {Calculations.AstarteInterfaceValue, value_id: :available_deployments}
    end

    calculate :base_image, Types.BaseImage do
      public? true
      calculation {Calculations.AstarteInterfaceValue, value_id: :base_image_info}
    end

    calculate :available_containers, {:array, Types.ContainerStatus} do
      public? true
      calculation {Calculations.AstarteInterfaceValue, value_id: :available_containers}
    end

    calculate :battery_status, {:array, BatterySlot} do
      public? true
      calculation Calculations.BatteryStatus
    end

    calculate :forwarder_sessions, {:array, :struct} do
      description "The existing forwarder sessions of the device."
      filterable? false
      calculation Calculations.ForwarderSessions
    end

    calculate :hardware_info, Types.HardwareInfo do
      public? true
      calculation {Calculations.AstarteInterfaceValue, value_id: :hardware_info}
    end

    calculate :location, Edgehog.Geolocation.Location do
      description """
      Describes the place where the device is located.

      The field holds information about the device's address, which is
      estimated by means of Edgehog's geolocation modules and the data
      published by the device.
      """

      public? true
      filterable? false
      calculation Calculations.Location
    end

    calculate :network_interfaces, {:array, NetworkInterface} do
      public? true
      calculation Calculations.NetworkInterfaces
    end

    calculate :os_info, Types.OSInfo do
      public? true
      calculation {Calculations.AstarteInterfaceValue, value_id: :os_info}
    end

    calculate :position, Edgehog.Geolocation.Position do
      description """
      Describes the position of a device.

      The field holds information about the GPS coordinates of the device,
      which are estimated by means of Edgehog's geolocation modules and the
      data published by the device.
      """

      public? true
      filterable? false
      calculation Calculations.Position
    end

    calculate :runtime_info, Types.RuntimeInfo do
      public? true
      calculation {Calculations.AstarteInterfaceValue, value_id: :runtime_info}
    end

    calculate :storage_usage, {:array, Types.StorageUnit} do
      public? true
      calculation {Calculations.AstarteInterfaceValue, value_id: :storage_usage}
    end

    calculate :system_status, Types.SystemStatus do
      public? true
      calculation {Calculations.AstarteInterfaceValue, value_id: :system_status}
    end

    calculate :wifi_scan_results, {:array, Types.WiFiScanResult} do
      public? true
      calculation {Calculations.AstarteInterfaceValue, value_id: :wifi_scan_result}
    end

    # The following Astarte values don't have a custom type because they're not exposed via GraphQL
    # but they're used to synthesize other values
    calculate :modem_properties, {:array, :struct} do
      constraints items: [instance_of: Edgehog.Astarte.Device.CellularConnection.ModemProperties]
      calculation {Calculations.AstarteInterfaceValue, value_id: :modem_properties}
    end

    calculate :modem_status, {:array, :struct} do
      constraints items: [instance_of: Edgehog.Astarte.Device.CellularConnection.ModemStatus]
      calculation {Calculations.AstarteInterfaceValue, value_id: :modem_status}
    end

    calculate :sensor_positions, {:array, :struct} do
      constraints items: [instance_of: Edgehog.Astarte.Device.Geolocation.SensorPosition]
      filterable? false
      calculation Calculations.SensorPositions
    end
  end

  identities do
    identity :unique_realm_device_id, [:device_id, :realm_id]
  end

  postgres do
    table "devices"
    repo Edgehog.Repo

    references do
      reference :realm,
        index?: true,
        on_delete: :nothing,
        match_with: [tenant_id: :tenant_id],
        match_type: :full

      # We don't generate a foreign key for the system model part number since we want the device
      # to be able to declare its part number even _before_ we add the relative system model to
      # Edgehog
      reference :system_model_part_number, ignore?: true
    end
  end
end<|MERGE_RESOLUTION|>--- conflicted
+++ resolved
@@ -59,13 +59,9 @@
     # TODO: add :device_groups as a relay-paginated relationship. Since it's a
     # manual relationship, it needs to implement callbacks that define
     # datalayer subqueries so Ash can compose and support the functionality.
-<<<<<<< HEAD
-    paginate_relationship_with ota_operations: :relay, tags: :relay
-=======
     paginate_relationship_with application_deployments: :relay,
                                ota_operations: :relay,
                                tags: :relay
->>>>>>> 3017e4fa
   end
 
   actions do
