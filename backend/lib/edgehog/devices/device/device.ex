--- conflicted
+++ resolved
@@ -54,15 +54,13 @@
 
   graphql do
     type :device
-<<<<<<< HEAD
-    paginate_relationship_with application_deployments: :relay
-=======
 
     # TODO: add :device_groups as a relay-paginated relationship. Since it's a
     # manual relationship, it needs to implement callbacks that define
     # datalayer subqueries so Ash can compose and support the functionality.
-    paginate_relationship_with ota_operations: :relay, tags: :relay
->>>>>>> 946571b1
+    paginate_relationship_with application_deployments: :relay,
+                               ota_operations: :relay,
+                               tags: :relay
   end
 
   actions do
