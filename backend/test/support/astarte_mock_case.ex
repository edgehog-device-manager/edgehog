#
# This file is part of Edgehog.
#
# Copyright 2021-2023 SECO Mind Srl
#
# Licensed under the Apache License, Version 2.0 (the "License");
# you may not use this file except in compliance with the License.
# You may obtain a copy of the License at
#
#    http://www.apache.org/licenses/LICENSE-2.0
#
# Unless required by applicable law or agreed to in writing, software
# distributed under the License is distributed on an "AS IS" BASIS,
# WITHOUT WARRANTIES OR CONDITIONS OF ANY KIND, either express or implied.
# See the License for the specific language governing permissions and
# limitations under the License.
#
# SPDX-License-Identifier: Apache-2.0
#

defmodule Edgehog.AstarteMockCase do
  @moduledoc """
  This module defines the setup for tests requiring
  access to the application's data layer.

  You may define functions here to be used as helpers in
  your tests.

  Finally, if the test case interacts with the database,
  we enable the SQL sandbox, so changes done to the database
  are reverted at the end of every test. If you are using
  PostgreSQL, you can even run database tests asynchronously
  by setting `use Edgehog.DataCase, async: true`, although
  this option is not recommended for other databases.
  """

  use ExUnit.CaseTemplate

  using do
    quote do
      import Mox
      import Edgehog.AstarteMockCase
    end
  end

  import Mox

  setup :verify_on_exit!

  setup do
    Mox.stub_with(
      Edgehog.Astarte.Device.DeviceStatusMock,
      Edgehog.Mocks.Astarte.Device.DeviceStatus
    )

    Mox.stub_with(
      Edgehog.Astarte.Device.BaseImageMock,
      Edgehog.Mocks.Astarte.Device.BaseImage
    )

    Mox.stub_with(
      Edgehog.Astarte.Device.OSInfoMock,
      Edgehog.Mocks.Astarte.Device.OSInfo
    )

    Mox.stub_with(
      Edgehog.Astarte.Device.OTARequestV0Mock,
      Edgehog.Mocks.Astarte.Device.OTARequest.V0
    )

    Mox.stub_with(
      Edgehog.Astarte.Device.OTARequestV1Mock,
      Edgehog.Mocks.Astarte.Device.OTARequest.V1
    )

    Mox.stub_with(
      Edgehog.Astarte.Device.StorageUsageMock,
      Edgehog.Mocks.Astarte.Device.StorageUsage
    )

    Mox.stub_with(
      Edgehog.Astarte.Device.SystemStatusMock,
      Edgehog.Mocks.Astarte.Device.SystemStatus
    )

    Mox.stub_with(
      Edgehog.Astarte.Device.GeolocationMock,
      Edgehog.Mocks.Astarte.Device.Geolocation
    )

    Mox.stub_with(
      Edgehog.Astarte.Device.WiFiScanResultMock,
      Edgehog.Mocks.Astarte.Device.WiFiScanResult
    )

    Mox.stub_with(
      Edgehog.Astarte.Device.BatteryStatusMock,
      Edgehog.Mocks.Astarte.Device.BatteryStatus
    )

    Mox.stub_with(
      Edgehog.Astarte.Device.CellularConnectionMock,
      Edgehog.Mocks.Astarte.Device.CellularConnection
    )

    Mox.stub_with(
      Edgehog.Astarte.Device.RuntimeInfoMock,
      Edgehog.Mocks.Astarte.Device.RuntimeInfo
    )

    Mox.stub_with(
      Edgehog.Astarte.Device.NetworkInterfaceMock,
      Edgehog.Mocks.Astarte.Device.NetworkInterface
    )

    Mox.stub_with(
      Edgehog.Astarte.Device.LedBehaviorMock,
      Edgehog.Mocks.Astarte.Device.LedBehavior
    )

<<<<<<< HEAD
=======
    Mox.stub_with(
      Edgehog.Astarte.Realm.InterfacesMock,
      Edgehog.Mocks.Astarte.Realm.Interfaces
    )

    Mox.stub_with(
      Edgehog.Astarte.Realm.TriggersMock,
      Edgehog.Mocks.Astarte.Realm.Triggers
    )

    Mox.stub_with(
      Edgehog.Astarte.Device.ForwarderSessionMock,
      Edgehog.Mocks.Astarte.Device.ForwarderSession
    )

>>>>>>> 51a3c454
    :ok
  end
end<|MERGE_RESOLUTION|>--- conflicted
+++ resolved
@@ -114,28 +114,10 @@
     )
 
     Mox.stub_with(
-      Edgehog.Astarte.Device.LedBehaviorMock,
-      Edgehog.Mocks.Astarte.Device.LedBehavior
-    )
-
-<<<<<<< HEAD
-=======
-    Mox.stub_with(
-      Edgehog.Astarte.Realm.InterfacesMock,
-      Edgehog.Mocks.Astarte.Realm.Interfaces
-    )
-
-    Mox.stub_with(
-      Edgehog.Astarte.Realm.TriggersMock,
-      Edgehog.Mocks.Astarte.Realm.Triggers
-    )
-
-    Mox.stub_with(
       Edgehog.Astarte.Device.ForwarderSessionMock,
       Edgehog.Mocks.Astarte.Device.ForwarderSession
     )
 
->>>>>>> 51a3c454
     :ok
   end
 end